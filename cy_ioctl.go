//go:build tinygo

package cyw43439

import (
	"encoding/binary"
	"errors"
	"fmt"
	"strconv"
	"time"
	"unsafe"

	"github.com/soypat/cyw43439/whd"
)

func (d *Device) LED() Pin {
	const RaspberryPiPicoWOnboardLED = 0
	return Pin{
		pin: RaspberryPiPicoWOnboardLED,
		d:   d,
	}
}

type Pin struct {
	d   *Device
	pin uint8
}

func (p Pin) Set(b bool) error {
	return p.d.GPIOSet(p.pin, b)
}

func (p Pin) High() error { return p.Set(true) }
func (p Pin) Low() error  { return p.Set(false) }

// cy_ioctl.go contains multi-word control IO functions for controlling
// the CYW43439's inputs and outputs including Wifi, Bluetooth and GPIOs.
// Most of these were inspired by cyw43-driver/src/cyw43_ll.c contents.

const (
	// a =
	// sdpcmHeaderSize = 12 //unsafe.Sizeof(sdpcmHeader{})
	ioctlHeaderSize = 16 // unsafe.Sizeof(ioctlHeader{})
)

func (d *Device) GPIOSet(wlGPIO uint8, value bool) (err error) {
	Debug("gpioset", int(wlGPIO), "value=", value)
	if wlGPIO >= 3 {
		panic("GPIO out of range 0..2")
	}
	val := uint32(1 << wlGPIO)
	if value {
		err = d.WriteIOVar2("gpioout", whd.WWD_STA_INTERFACE, val, val)
	} else {
		err = d.WriteIOVar2("gpioout", whd.WWD_STA_INTERFACE, val, 0)
	}
	return err
}

// Returns a safe to use buffer outside of the bounds of buffers used by Ioctl calls.
func (d *Device) offbuf() []byte { return d.auxbuf[:] }

// reference: cyw43_write_iovar_u32
func (d *Device) WriteIOVar(VAR string, iface whd.IoctlInterface, val uint32) error {
	Debug("WriteIOVar var=", VAR, "ioctl=", uint8(iface), "val=", val)
	buf := d.offbuf()
	length := copy(buf, VAR)
	buf[length] = 0 // Null terminate the string
	length++
	binary.LittleEndian.PutUint32(buf[length:], val)
	return d.doIoctl(whd.SDPCM_SET, iface, whd.WLC_SET_VAR, buf[:length+4])
}

// reference: cyw43_write_iovar_u32_u32 (const char *var, uint32_t val0, uint32_t val1, uint32_t iface)
func (d *Device) WriteIOVar2(VAR string, iface whd.IoctlInterface, val0, val1 uint32) error {
	Debug("WriteIOVar2 var=", VAR, "ioctl=", uint8(iface), "val1=", val0, "val2=", val1)
	buf := d.offbuf()
	length := copy(buf, VAR)
	buf[length] = 0 // Null terminate the string
	length++
	binary.LittleEndian.PutUint32(buf[length:], val0)
	binary.LittleEndian.PutUint32(buf[length+4:], val1)
	return d.doIoctl(whd.SDPCM_SET, iface, whd.WLC_SET_VAR, buf[:length+8])
}

// reference: cyw43_write_iovar_n
func (d *Device) WriteIOVarN(VAR string, iface whd.IoctlInterface, src []byte) error {
	Debug("WriteIOVarN var=", VAR, "ioctl=", uint8(iface), "len=", len(src))
	iobuf := d.offbuf()
	if len(VAR)+len(src)+1 > len(iobuf) {
		return errors.New("buffer too short for IOVarN call")
	}
	// Must do some buffer juggling so that
	// if offbuf is passed in src we do not overwrite the data.
	length := copy(iobuf[len(VAR)+1:], src)
	length += copy(iobuf, VAR)
	iobuf[len(VAR)] = 0 // Null terminate the string
	length++
	return d.doIoctl(whd.SDPCM_SET, iface, whd.WLC_SET_VAR, iobuf[:length])
}

// reference: cyw43_set_ioctl_u32 (uint32_t cmd, uint32_t val, uint32_t iface)
func (d *Device) SetIoctl32(iface whd.IoctlInterface, cmd whd.SDPCMCommand, val uint32) error {
	Debug("SetIoctl32")
	var buf [4]byte
	binary.LittleEndian.PutUint32(buf[:], val)
	return d.doIoctl(whd.SDPCM_SET, iface, cmd, buf[:])
}

// reference: cyw43_get_ioctl_u32
func (d *Device) GetIoctl32(iface whd.IoctlInterface, cmd whd.SDPCMCommand) (uint32, error) {
	Debug("GetIoctl32")
	var buf [4]byte
	err := d.doIoctl(whd.SDPCM_GET, iface, cmd, buf[:])
	return binary.LittleEndian.Uint32(buf[:4]), err
}

// reference: cyw43_read_iovar_u32
func (d *Device) ReadIOVar(VAR string, iface whd.IoctlInterface) (uint32, error) {
	Debug("ReadIOVar var=", VAR, "ioctl=", uint8(iface))
	buf := d.offbuf()
	length := copy(buf, VAR)
	buf[length] = 0 // Null terminate the string
	length++
	binary.LittleEndian.PutUint32(buf[length:], 0)
	err := d.doIoctl(whd.SDPCM_GET, iface, whd.WLC_GET_VAR, buf[:length+4])
	if err != nil {
		return 0, err
	}
	return binary.LittleEndian.Uint32(buf[:4]), nil
}

// reference: cyw43_ioctl/cyw43_ll_ioctl
func (d *Device) ioctl(cmd whd.SDPCMCommand, iface whd.IoctlInterface, w []byte) error {

	d.lock()
	defer d.unlock()

	kind := whd.SDPCM_GET
	if cmd&1 != 0 {
		kind = whd.SDPCM_SET
	}
	return d.doIoctl(uint32(kind), iface, cmd>>1, w)
}

// doIoctl uses Device's primary buffer to perform ioctl call. Use [Dev.offbuff] for
// allocations that are passed into doIoctl.
//
//	reference: cyw43_do_ioctl(uint32_t kind, uint32_t cmd, size_t len, uint8_t *buf, uint32_t iface)
func (d *Device) doIoctl(kind uint32, iface whd.IoctlInterface, cmd whd.SDPCMCommand, buf []byte) error {
	// TODO: once testing is done these checks may be removed.
	if !iface.IsValid() {
		return errors.New("invalid ioctl interface")
	} else if !cmd.IsValid() {
		return errors.New("invalid ioctl command")
	} else if kind != whd.SDPCM_GET && kind != whd.SDPCM_SET {
		return errors.New("invalid ioctl kind")
	}

	err := d.sendIoctl(kind, iface, cmd, buf)
	if err != nil {
		return err
	}

	start := time.Now()
	timeout := 500 * time.Millisecond

	for time.Since(start) < timeout {
		payloadOffset, plen, header, err := d.sdpcmPoll(d.buf[:])
		Debug("doIoctl:sdpcmPoll conclude payloadoffset=",
			int(payloadOffset), "plen=", int(plen), "header=", header.String(), err)
		payload := d.buf[payloadOffset:payloadOffset+plen]
		switch {
		case err != nil:
			break
		case header == whd.CONTROL_HEADER:
			n := copy(buf, payload)
			if uint32(n) != plen {
				return errDoIoctlNoSpace
			}
			return nil
		case header == whd.ASYNCEVENT_HEADER:
			d.handleAsyncEvent(payload)
		case header == whd.DATA_HEADER:
			d.processEthernet(payload)
		default:
			Debug("got unexpected packet", header)
		}
		time.Sleep(time.Millisecond)
	}

	return errDoIoctlTimeout
}

var errDoIoctlNoSpace = errors.New("not enough space on ioctl buffer for control header copy")
var errDoIoctlTimeout = errors.New("doIoctl time out waiting for data")

// reference: cyw43_send_ioctl
func (d *Device) sendIoctl(kind uint32, iface whd.IoctlInterface, cmd whd.SDPCMCommand, w []byte) error {
	Debug("sendIoctl")

	length := uint32(len(w))
	if uint32(len(d.buf)) < whd.SDPCM_HEADER_LEN+whd.IOCTL_HEADER_LEN+length {
		return errors.New("ioctl buffer too large for sending")
	}
	d.sdpcmRequestedIoctlID++
	id := uint32(d.sdpcmRequestedIoctlID)
	flags := (id<<16)&0xffff_0000 | uint32(kind) | uint32(iface)<<12 // look for CDCF_IOC* identifiers in pico-sdk
	header := whd.IoctlHeader{
		Cmd:   cmd,
		Len:   length & 0xffff,
		Flags: flags,
	}
	header.Put(d.buf[whd.SDPCM_HEADER_LEN:])
	copy(d.buf[whd.SDPCM_HEADER_LEN+whd.IOCTL_HEADER_LEN:], w)
	Debug("sendIoctl cmd=", uint32(header.Cmd), " len=", header.Len, " flags=", header.Flags, "status=", header.Status)

	return d.sendSDPCMCommon(whd.CONTROL_HEADER, d.buf[:whd.SDPCM_HEADER_LEN+whd.IOCTL_HEADER_LEN+length])
}

// sdpcmPoll reads next packet from WLAN into buf and returns the offset of the
// payload, length of the payload and the header type. Is cyw43_ll_sdpcm_poll_device in reference.
func (d *Device) sdpcmPoll(buf []byte) (payloadOffset, plen uint32, header whd.SDPCMHeaderType, err error) {
	// First check the SDIO interrupt line to see if the WLAN notified us
	const badHeader = whd.UNKNOWN_HEADER
	noPacketSuccess := !d.hadSuccesfulPacket
	if noPacketSuccess && !d.wlRegOn.Get() {
		return 0, 0, badHeader, errors.New("sdpcmPoll yield fault")
	}
	err = d.busSleep(false)
	if err != nil {
		return 0, 0, badHeader, err
	}
	if noPacketSuccess {
		// Clear interrupt status so that HOST_WAKE/SDIO line is cleared
		lastInt := d.lastInt
		intStat, err := d.GetInterrupts()
		if err != nil || lastInt != intStat && intStat.IsBusOverflowedOrUnderflowed() {
			Debug("bus error condition detected =", uint16(intStat), err)
		}
		d.lastInt = intStat
		if intStat != 0 {
			d.Write16(FuncBus, whd.SPI_INTERRUPT_REGISTER, uint16(intStat))
		}
		if !intStat.IsF2Available() {
			return 0, 0, badHeader, errors.New("sdpcmPoll: F2 unavailable")
		}
	}
	const (
		payloadMTU         = 1500
		linkHeader         = 30
		ethernetSize       = 14
		linkMTU            = payloadMTU + linkHeader + ethernetSize
		gspiPacketOverhead = 8
	)
	var status Status = 0xFFFFFFFF
	for i := 0; i < 1000 && status == 0xFFFFFFFF; i++ {
		status, err = d.GetStatus()
		if err != nil {
			break
		}
	}
	if status == 0xFFFFFFFF || err != nil {
		return 0, 0, badHeader, fmt.Errorf("bad status get in sdpcmPoll: %w", err)
	}
	if !status.GSPIPacketAvailable() {
		Debug("no packet")
		d.hadSuccesfulPacket = false
		return 0, 0, badHeader, errors.New("sdpcmPoll: no packet")
	}
	bytesPending := status.F2PacketLength()
	if bytesPending == 0 || bytesPending > linkMTU-gspiPacketOverhead || status.IsUnderflow() {
		Debug("SPI invalid bytes pending", bytesPending)
		d.Write8(FuncBackplane, whd.SPI_FRAME_CONTROL, 1)
		d.hadSuccesfulPacket = false
		return 0, 0, badHeader, errors.New("sdpcmPoll: invalid bytes pending")
	}
	err = d.ReadBytes(FuncWLAN, 0, buf[:bytesPending])
	if err != nil {
		return 0, 0, badHeader, err
	}
	hdr0 := binary.LittleEndian.Uint16(buf[:])
	hdr1 := binary.LittleEndian.Uint16(buf[2:])
	if hdr0 == 0 && hdr1 == 0 {
		// no packets.
		Debug("no packet:zero size header")
		d.hadSuccesfulPacket = false
		return 0, 0, badHeader, errors.New("sdpcmPoll:zero header")
	}
	d.hadSuccesfulPacket = true
	if hdr0^hdr1 != 0xffff {
		Debug("header xor mismatch h[0]=", hdr0, "h[1]=", hdr1)
		return 0, 0, badHeader, errors.New("sdpcmPoll:header mismatch")
	}
	return d.sdpcmProcessRxPacket(buf[:bytesPending])
}

var errSendSDPCMTimeout = errors.New("sendSDPCMCommon time out waiting for data")

// sendSDPCMCommon Total IO performed is WriteBytes, which may call GetStatus if packet is WLAN.
//
//	reference: cyw43_sdpcm_send_common
func (d *Device) sendSDPCMCommon(kind whd.SDPCMHeaderType, w []byte) error {
	Debug("sendSDPCMCommon len=", len(w))
	if kind != whd.CONTROL_HEADER && kind != whd.DATA_HEADER {
		return errors.New("unexpected SDPCM kind")
	}
	err := d.busSleep(false)
	if err != nil {
		return err
	}

	/*

	// TODO: I've coded this up, but it is causing a timeout so something is
	// TODO: wrong or got lost in translation...needs investigation.

	// Wait until we are allowed to send Credits are 8-bit unsigned
	// integers that roll over, so we are stalled while they are equal

	start := time.Now()
	timeout := 1000 * time.Millisecond

	for d.wlanFlowCtl != 0 || d.sdpcmLastBusCredit == d.sdpcmTxSequence {
		if time.Since(start) > timeout {
			return errSendSDPCMTimeout
		}
		payloadOffset, plen, header, err := d.sdpcmPoll(d.buf[:])
		Debug("sendSDPCMCommon:sdpcmPoll conclude payloadoffset=",
			int(payloadOffset), "plen=", int(plen), "header=",
			header.String(), err)
		payload := d.buf[payloadOffset:payloadOffset+plen]
		switch {
		case err != nil:
			break
		case header == whd.ASYNCEVENT_HEADER:
			d.handleAsyncEvent(payload)
		case header == whd.DATA_HEADER:
			// Don't proccess it due to possible reentrancy
			// issues (eg sending another ETH as part of
			// the reception)
		default:
			Debug("got unexpected packet", header)
		}
		time.Sleep(time.Millisecond)
	}
	*/

	headerLength := uint8(whd.SDPCM_HEADER_LEN)
	if kind == whd.DATA_HEADER {
		headerLength += 2
	}
	size := uint16(len(w))        //+ uint16(hdlen)
	paddedSize := (size + 3) &^ 3 // If not using gSPI then this should be padded to 64bytes
	if uint16(cap(w)) < paddedSize {
		return errors.New("buffer too small to be SDPCM padded")
	}
	//w = w[0:paddedSize] // padded in WriteBytes.
	header := whd.SDPCMHeader{
		Size:         size,
		SizeCom:      ^size & 0xffff,
		Seq:          d.sdpcmTxSequence,
		ChanAndFlags: uint8(kind),
		HeaderLength: headerLength,
	}
	header.Put(w)
	d.sdpcmTxSequence++
	return d.WriteBytes(FuncWLAN, 0, w)
}

// reference: disable_device_core
func (d *Device) disableDeviceCore(coreID uint8, coreHalt bool) error {
	base := coreaddress(coreID)
	Debug("disable core", coreID, base)
	d.ReadBackplane(base+whd.AI_RESETCTRL_OFFSET, 1)
	reg, err := d.ReadBackplane(base+whd.AI_RESETCTRL_OFFSET, 1)
	if err != nil {
		return err
	}
	if reg&whd.AIRC_RESET != 0 {
		return nil
	}
	Debug("core not in reset", reg)
	return errors.New("core not in reset")
}

// reference: reset_device_core
func (d *Device) resetDeviceCore(coreID uint8, coreHalt bool) error {
	err := d.disableDeviceCore(coreID, coreHalt)
	if err != nil {
		return err
	}
	var cpuhaltFlag uint32
	if coreHalt {
		cpuhaltFlag = whd.SICF_CPUHALT
	}
	base := coreaddress(coreID)
	const addr = 0x18103000 + whd.AI_IOCTRL_OFFSET
	Debug("begin reset process coreid=", coreID)
	d.WriteBackplane(base+whd.AI_IOCTRL_OFFSET, 1, whd.SICF_FGC|whd.SICF_CLOCK_EN|cpuhaltFlag)
	d.ReadBackplane(base+whd.AI_IOCTRL_OFFSET, 1)
	d.WriteBackplane(base+whd.AI_RESETCTRL_OFFSET, 1, 0)
	time.Sleep(time.Millisecond)
	d.WriteBackplane(base+whd.AI_IOCTRL_OFFSET, 1, whd.SICF_CLOCK_EN|cpuhaltFlag)
	d.ReadBackplane(base+whd.AI_IOCTRL_OFFSET, 1)
	time.Sleep(time.Millisecond)
	Debug("end reset process coreid=", coreID)
	return nil
}

// CoreIsActive returns if the specified core is not in reset.
// Can be called with CORE_WLAN_ARM and CORE_SOCRAM global constants.
// It returns true if communications are down (WL_REG_ON at low).
//
//	reference: device_core_is_up
func (d *Device) CoreIsActive(coreID uint8) bool {
	base := coreaddress(coreID)
	reg, _ := d.ReadBackplane(base+whd.AI_IOCTRL_OFFSET, 1)
	if reg&(whd.SICF_FGC|whd.SICF_CLOCK_EN) != whd.SICF_CLOCK_EN {
		return false
	}
	reg, _ = d.ReadBackplane(base+whd.AI_RESETCTRL_OFFSET, 1)
	return reg&whd.AIRC_RESET == 0
}

// coreaddress returns either WLAN=0x18103000  or  SOCRAM=0x18104000
//
//	reference: get_core_address
func coreaddress(coreID uint8) (v uint32) {
	switch coreID {
	case whd.CORE_WLAN_ARM:
		v = whd.WRAPPER_REGISTER_OFFSET + whd.WLAN_ARMCM3_BASE_ADDRESS
	case whd.CORE_SOCRAM:
		v = whd.WRAPPER_REGISTER_OFFSET + whd.SOCSRAM_BASE_ADDRESS
	default:
		panic("bad core id")
	}
	return v
}

// reference: cyw43_read_backplane
func (d *Device) ReadBackplane(addr uint32, size uint32) (uint32, error) {
	Debug("read backplane", addr, size)
	err := d.setBackplaneWindow(addr)
	if err != nil {
		return 0, err
	}
	addr &= whd.BACKPLANE_ADDR_MASK
	// addr &=  whd.BACKPLANE_ADDR_MASK
	if size == 4 {
		addr |= whd.SBSDIO_SB_ACCESS_2_4B_FLAG
	}

	reg, err := d.rr(FuncBackplane, addr, size)
	if err != nil {
		return 0, err
	}
	err = d.setBackplaneWindow(whd.CHIPCOMMON_BASE_ADDRESS)
	return reg, err
}

// reference: cyw43_write_backplane
func (d *Device) WriteBackplane(addr, size, value uint32) error {
	Debug("write backplane", addr, "=", value, "size=", int(size))
	err := d.setBackplaneWindow(addr)
	if err != nil {
		return err
	}
	addr &= whd.BACKPLANE_ADDR_MASK
	if size == 4 {
		addr |= whd.SBSDIO_SB_ACCESS_2_4B_FLAG
	}
	err = d.wr(FuncBackplane, addr, size, value)
	if err != nil {
		return err
	}

	return d.setBackplaneWindow(whd.CHIPCOMMON_BASE_ADDRESS)
}

// reference: cyw43_set_backplane_window
func (d *Device) setBackplaneWindow(addr uint32) (err error) {
	const (
		SDIO_BACKPLANE_ADDRESS_HIGH = 0x1000c
		SDIO_BACKPLANE_ADDRESS_MID  = 0x1000b
		SDIO_BACKPLANE_ADDRESS_LOW  = 0x1000a
	)
	currentWindow := d.currentBackplaneWindow
	addr = addr &^ whd.BACKPLANE_ADDR_MASK
	if addr == currentWindow {
		return nil
	}

	if (addr & 0xff000000) != currentWindow&0xff000000 {
		err = d.wr(FuncBackplane, SDIO_BACKPLANE_ADDRESS_HIGH, 1, addr>>24)
	}
	if err == nil && (addr&0x00ff0000) != currentWindow&0x00ff0000 {
		err = d.wr(FuncBackplane, SDIO_BACKPLANE_ADDRESS_MID, 1, addr>>16)
	}
	if err == nil && (addr&0x0000ff00) != currentWindow&0x0000ff00 {
		err = d.wr(FuncBackplane, SDIO_BACKPLANE_ADDRESS_LOW, 1, addr>>8)
	}
	if err != nil {
		d.currentBackplaneWindow = 0
		return err
	}
	d.currentBackplaneWindow = addr
	return nil
}

// reference: cyw43_download_resource
<<<<<<< HEAD
func (d *Dev) downloadResource(addr uint32, src string) error {
=======
func (d *Device) downloadResource(addr uint32, src []byte) error {
>>>>>>> 13545047
	Debug("download resource addr=", addr, "len=", len(src))
	// round up length to simplify download.
	rlen := (len(src) + 255) &^ 255
	const BLOCKSIZE = 64

	var buf [BLOCKSIZE + 4]byte
	var srcPtr string
	for offset := 0; offset < rlen; offset += BLOCKSIZE {
		sz := BLOCKSIZE
		if offset+sz > rlen {
			sz = rlen - offset
		}
		dstAddr := addr + uint32(offset)
		if dstAddr&whd.BACKPLANE_ADDR_MASK+uint32(sz) > whd.BACKPLANE_ADDR_MASK+1 {
			panic("invalid dstAddr:" + strconv.Itoa(int(dstAddr)))
		}

		err := d.setBackplaneWindow(dstAddr)
		if err != nil {
			return err
		}
		var n int
		if offset+sz > len(src) {
			n = sz
			buf = [68]byte{}
			if offset < len(src) {
				copy(buf[:sz], src[offset:])
			}
		} else {
			srcPtr = src[offset:]
			n = copy(buf[:sz], srcPtr)
		}

		err = d.WriteBytes(FuncBackplane, dstAddr&whd.BACKPLANE_ADDR_MASK, buf[:n])
		if err != nil {
			return err
		}
	}
	if !validateDownloads {
		return nil
	}
	Debug("download finished, validate data")
	// Finished writing firmware... should be ready for use. We choose to validate it though.
	for offset := 0; offset < rlen; offset += BLOCKSIZE {
		sz := BLOCKSIZE
		if offset+sz > rlen {
			sz = rlen - offset
		}
		dstAddr := addr + uint32(offset)
		// Debug("dstAddr", dstAddr, "addr=", addr, "offset=", offset, "sz=", sz)
		if dstAddr&whd.BACKPLANE_ADDR_MASK+uint32(sz) > whd.BACKPLANE_ADDR_MASK+1 {
			panic("invalid dstAddr:" + strconv.Itoa(int(dstAddr)))
		}
		err := d.setBackplaneWindow(dstAddr)
		if err != nil {
			return err
		}

		err = d.ReadBytes(FuncBackplane, dstAddr&whd.BACKPLANE_ADDR_MASK, buf[:sz])
		if err != nil {
			return err
		}
		// if offset+sz > len(src) {
		// 	srcPtr = src[:cap(src)][offset:]
		// } else {
		// 	srcPtr = src[offset:]
		// }
		// if !bytes.Equal(buf[:sz], srcPtr[:sz]) {
		// 	err = fmt.Errorf("%w at addr=%#x: expected:%q\ngot: %q", errFirmwareValidationFailed, dstAddr, srcPtr[:sz], buf[:sz])
		// 	return err
		// }
	}
	Debug("firmware validation success")
	return nil
}

// reference: cyw43_ll_bus_sleep and cyw43_ll_bus_sleep_helper
func (d *Device) busSleep(canSleep bool) (err error) {
	if d.busIsUp != canSleep {
		return nil // Already at desired state.
	}
	err = d.ksoSet(!canSleep) // We use KSO on pico, so no need to do SDIO chip stuff.
	if err == nil {
		d.busIsUp = !canSleep
	}
	return err
}

// ksoSet enable KSO mode (keep SDIO on)
//
//	reference: cyw43_kso_set
func (d *Device) ksoSet(value bool) error {
	Debug("ksoSet enable=", value)
	var writeVal uint8
	if value {
		writeVal = whd.SBSDIO_SLPCSR_KEEP_SDIO_ON
	}
	// These can fail and it's still ok.
	d.Write8(FuncBackplane, whd.SDIO_SLEEP_CSR, writeVal)
	d.Write8(FuncBackplane, whd.SDIO_SLEEP_CSR, writeVal)
	// Put device to sleep, turn off KSO if value == 0 and
	// check for bit0 only, bit1(devon status) may not get cleared right away
	var compareValue uint8
	var bmask uint8 = whd.SBSDIO_SLPCSR_KEEP_SDIO_ON
	if value {
		// device WAKEUP through KSO:
		// write bit 0 & read back until
		// both bits 0(kso bit) & 1 (dev on status) are set
		compareValue = whd.SBSDIO_SLPCSR_KEEP_SDIO_ON | whd.SBSDIO_SLPCSR_DEVICE_ON
		bmask = compareValue
	}
	for i := 0; i < 64; i++ {
		// Reliable KSO bit set/clr:
		// Sdiod sleep write access appears to be in sync with PMU 32khz clk
		// just one write attempt may fail, (same is with read ?)
		// in any case, read it back until it matches written value
		// this can fail and it's still ok
		readValue, err := d.Read8(FuncBackplane, whd.SDIO_SLEEP_CSR)
		if err == nil && readValue&bmask == compareValue && readValue != 0xff {
			return nil // success
		}
		time.Sleep(time.Millisecond)
		d.Write8(FuncBackplane, whd.SDIO_SLEEP_CSR, writeVal)
	}
	return errors.New("kso set failed")
}

// reference: cyw43_clm_load
func (d *Device) clmLoad(clm []byte) error {
	const CLM_CHUNK_LEN = 1024
	buf := d.buf[whd.SDPCM_HEADER_LEN+16:]
	clmLen := uint16(len(clm))
	const clmLoadString = "clmload\x00"
	for off := uint16(0); off < clmLen; off += CLM_CHUNK_LEN {
		ln := uint16(CLM_CHUNK_LEN)
		flag := uint16(1 << 12)
		if off == 0 {
			flag |= 2 // DL begin.
		}
		if off+ln >= clmLen {
			flag |= 4 // DL end.
			ln = clmLen - off
		}
		copy(buf[:len(clmLoadString)], clmLoadString)
		// endian
		binary.LittleEndian.PutUint16(buf[8:], flag)
		binary.LittleEndian.PutUint16(buf[10:], 2)
		binary.LittleEndian.PutUint32(buf[12:], uint32(ln))
		binary.LittleEndian.PutUint32(buf[16:], 0)
		n := copy(buf[20:], clm[off:off+ln])
		if uint16(n) != ln {
			return errors.New("CLM download failed due to small buffer")
		}
		// Send data aligned to 8 bytes. We do end up sending scratch data
		// at end of buffer that has not been set here.
		Debug("clm data send off+len=", int(off+ln), "clmlen=", int(clmLen))
		err := d.doIoctl(whd.SDPCM_SET, whd.WWD_STA_INTERFACE, whd.WLC_SET_VAR, buf[:align32(20+uint32(ln), 8)])
		if err != nil {
			return err
		}
	}
	Debug("clm data send done")
	// Check status of the download.
	const clmStatString = "clmload_status\x00\x00\x00\x00\x00"
	const clmStatLen = len(clmStatString)
	buf = d.auxbuf[:]
	copy(buf[:clmStatLen], clmStatString)
	err := d.doIoctl(whd.SDPCM_GET, whd.WWD_STA_INTERFACE, whd.WLC_GET_VAR, buf[:clmStatLen])
	if err != nil {
		return err
	}
	status := binary.LittleEndian.Uint32(buf[:])
	if status != 0 {
		return errors.New("CLM load failed due to bad status return")
	}
	return nil
}

// putMAC gets current MAC address from CYW43439.
//
//	reference: cy43_ll_bus_init (end)
func (d *Device) putMAC(dst []byte) error {
	if len(dst) < 6 {
		panic("dst too short to put MAC")
	}
	const sdpcmHeaderLen = unsafe.Sizeof(whd.SDPCMHeader{})
	buf := d.auxbuf[sdpcmHeaderLen+16:]
	const varMAC = "cur_etheraddr\x00\x00\x00\x00\x00\x00\x00"
	copy(buf[:len(varMAC)], varMAC)
	err := d.doIoctl(whd.SDPCM_GET, whd.WWD_STA_INTERFACE, whd.WLC_GET_VAR, buf[:len(varMAC)])
	if err == nil {
		copy(dst[:6], buf)
	}
	return err
}

var (
	err2InvalidPacket             = errors.New("invalid packet")
	err3PacketTooSmall            = errors.New("packet too small")
	err4IgnoreControlPacket       = errors.New("ignore flow ctl packet")
	err5IgnoreSmallControlPacket  = errors.New("ignore too small flow ctl packet")
	err6IgnoreWrongIDPacket       = errors.New("ignore packet with wrong id")
	err7IgnoreSmallDataPacket     = errors.New("ignore too small data packet")
	err8IgnoreTooSmallAsyncPacket = errors.New("ignore too small async packet")
	err9WrongPayloadType          = errors.New("wrong payload type")
	err10IncorrectOUI             = errors.New("incorrect oui")
	err11UnknownHeader            = errors.New("unknown header")
)

// sdpcmProcessRxPacket finds payload in WLAN RxPacket and returns the kind of packet.
// is sdpcm_process_rx_packet in reference.
//
//	reference: sdpcm_process_rx_packet
func (d *Device) sdpcmProcessRxPacket(buf []byte) (payloadOffset, plen uint32, header whd.SDPCMHeaderType, err error) {
	const badHeader = whd.UNKNOWN_HEADER
	hdr := whd.DecodeSDPCMHeader(buf)
	switch {
	case hdr.Size != ^hdr.SizeCom&0xffff:
		return 0, 0, badHeader, err2InvalidPacket
	case hdr.Size < whd.SDPCM_HEADER_LEN:
		return 0, 0, badHeader, err3PacketTooSmall
	}
	if d.wlanFlowCtl != hdr.WirelessFlowCtl {
		Debug("WLAN: changed flow control", d.wlanFlowCtl, hdr.WirelessFlowCtl)
	}
	d.wlanFlowCtl = hdr.WirelessFlowCtl

	if hdr.ChanAndFlags&0xf < 3 {
		// A valid header, check the bus data credit.
		credit := hdr.BusDataCredit - d.sdpcmLastBusCredit
		if credit <= 20 {
			d.sdpcmLastBusCredit = hdr.BusDataCredit
		}
	}
	if hdr.Size == whd.SDPCM_HEADER_LEN {
		return 0, 0, badHeader, err4IgnoreControlPacket // Flow ctl packet with no data.
	}

	payloadOffset = uint32(hdr.HeaderLength)
	headerType := hdr.Type()
	switch headerType {
	case whd.CONTROL_HEADER:
		const totalHeaderSize = whd.SDPCM_HEADER_LEN + whd.IOCTL_HEADER_LEN
		if hdr.Size < totalHeaderSize {
			return 0, 0, badHeader, err5IgnoreSmallControlPacket
		}
		ioctlHeader := whd.DecodeIoctlHeader(buf[payloadOffset:])
		id := ioctlHeader.ID()
		if id != d.sdpcmRequestedIoctlID {
			return 0, 0, badHeader, err6IgnoreWrongIDPacket
		}
		payloadOffset += whd.IOCTL_HEADER_LEN
		plen = uint32(hdr.Size) - payloadOffset
		Debug("ioctl response id=", id, "len=", plen)

	case whd.DATA_HEADER:
		const totalHeaderSize = whd.SDPCM_HEADER_LEN + whd.BDC_HEADER_LEN
		if hdr.Size <= totalHeaderSize {
			return 0, 0, badHeader, err7IgnoreSmallDataPacket
		}

		bdcHeader := whd.DecodeBDCHeader(buf[payloadOffset:])
		itf := bdcHeader.Flags2 // Get interface number.
		payloadOffset += whd.BDC_HEADER_LEN + uint32(bdcHeader.DataOffset)<<2
		plen = (uint32(hdr.Size) - payloadOffset) | uint32(itf)<<31

	case whd.ASYNCEVENT_HEADER:
		const totalHeaderSize = whd.SDPCM_HEADER_LEN + whd.BDC_HEADER_LEN
		if hdr.Size <= totalHeaderSize {
			return 0, 0, badHeader, err8IgnoreTooSmallAsyncPacket
		}
		bdcHeader := whd.DecodeBDCHeader(buf[payloadOffset:])
		payloadOffset += whd.BDC_HEADER_LEN + uint32(bdcHeader.DataOffset)<<2
		plen = uint32(hdr.Size) - payloadOffset
		payload := buf[payloadOffset:]
		// Check payload is actually an ethernet packet with type 0x886c.
		if !(payload[12] == 0x88 && payload[13] == 0x6c) {
			// ethernet packet doesn't have the correct type.
			// Note - this happens during startup but appears to be expected
			return 0, 0, badHeader, err9WrongPayloadType
		}
		// Check the Broadcom OUI.
		if !(payload[19] == 0x00 && payload[20] == 0x10 && payload[21] == 0x18) {
			return 0, 0, badHeader, err10IncorrectOUI
		}
		plen = plen - 24
		payloadOffset = payloadOffset + 24
	default:
		// Unknown Header.
		return 0, 0, badHeader, err11UnknownHeader
	}
	return payloadOffset, plen, headerType, err
}

// ref: void cyw43_cb_process_async_event(void *cb_data, const cyw43_async_event_t *ev)
func (d *Device) processAsyncEvent(ev whd.AsyncEvent) error {
	fmt.Printf("AsyncEvent: %+v\r\n", ev)
	switch ev.EventType {
	case whd.CYW43_EV_ESCAN_RESULT:
		// TODO
	case whd.CYW43_EV_DISASSOC:
		d.wifiJoinState = whd.WIFI_JOIN_STATE_DOWN
		d.notifyDown()
	case whd.CYW43_EV_PRUNE:
		// TODO
	case whd.CYW43_EV_SET_SSID:
		switch {
		case ev.Status == 0:
			// Success setting SSID
		case ev.Status == 3 && ev.Reason == 0:
			// No matching SSID found (could be out of range, or down)
			d.wifiJoinState = whd.WIFI_JOIN_STATE_NONET
		default:
			// Other failure setting SSID
			d.wifiJoinState = whd.WIFI_JOIN_STATE_FAIL
		}
	case whd.CYW43_EV_AUTH:
		switch ev.Status {
		case 0:
			if (d.wifiJoinState & whd.WIFI_JOIN_STATE_KIND_MASK) ==
				whd.WIFI_JOIN_STATE_BADAUTH {
				// A good-auth follows a bad-auth, so change
				// the join state back to active.
				d.wifiJoinState = (d.wifiJoinState & ^uint32(whd.WIFI_JOIN_STATE_KIND_MASK)) |
					whd.WIFI_JOIN_STATE_ACTIVE
			}
			d.wifiJoinState |= whd.WIFI_JOIN_STATE_AUTH
		case 6:
			// Unsolicited auth packet, ignore it
		default:
			// Cannot authenticate
			d.wifiJoinState = whd.WIFI_JOIN_STATE_BADAUTH
		}
	case whd.CYW43_EV_DEAUTH_IND:
		// TODO
	case whd.CYW43_EV_LINK:
		if ev.Status == 0 {
			if (ev.Flags & 1) != 0 {
				// Link is UP
				d.wifiJoinState |= whd.WIFI_JOIN_STATE_LINK
				// TODO missing some stuff
			}
		}
	case whd.CYW43_EV_PSK_SUP:
		switch {
		case ev.Status == 6:
			// WLC_SUP_KEYED
			d.wifiJoinState |= whd.WIFI_JOIN_STATE_KEYED
		case (ev.Status == 4 || ev.Status == 8 || ev.Status == 10) && ev.Reason == 15:
			// TODO
		default:
			// PSK_SUP failure
			d.wifiJoinState = whd.WIFI_JOIN_STATE_BADAUTH
		}
	}

	if d.wifiJoinState == whd.WIFI_JOIN_STATE_ALL {
		// STA connected
		d.wifiJoinState = whd.WIFI_JOIN_STATE_ACTIVE
		// TODO notify link UP
	}

	return nil
}<|MERGE_RESOLUTION|>--- conflicted
+++ resolved
@@ -509,11 +509,7 @@
 }
 
 // reference: cyw43_download_resource
-<<<<<<< HEAD
 func (d *Dev) downloadResource(addr uint32, src string) error {
-=======
-func (d *Device) downloadResource(addr uint32, src []byte) error {
->>>>>>> 13545047
 	Debug("download resource addr=", addr, "len=", len(src))
 	// round up length to simplify download.
 	rlen := (len(src) + 255) &^ 255
