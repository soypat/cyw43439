package cyw43439

import (
	"errors"
	"strconv"

	"github.com/soypat/cyw43439/whd"
)

const (
	verbose_debug     = true
	initReadback      = false
	validateDownloads = false
	// uint32(int32(-1)) = 0xffffffff
	negative1 uint32 = 0xffffffff
)

type Config struct {
<<<<<<< HEAD
	Firmware        string
	CLM             string
	MAC             net.HardwareAddr
=======
	Firmware        []byte
	CLM             []byte
>>>>>>> 13545047
	EnableBluetooth bool
}

func DefaultConfig(enableBT bool) Config {
	var fw string
	var fwLen uint32
	if enableBT {
		panic("not implemented yet")
		// fw = wifibtFW[:wifibtFWLen]
	} else {
		fwLen = wifiFWLen
		fw = wifiFW[:]
	}
	clmPtr := align32(fwLen, 512)
	if clmPtr+clmLen > uint32(len(fw)) {
		println(clmPtr+clmLen, uint32(len(fw)))
		panic("firmware too small to contain CLM")
	}
	return Config{
<<<<<<< HEAD
		Firmware:        fw[:fwLen],
		CLM:             fw[clmPtr : clmPtr+clmLen],
		MAC:             []byte{0xfe, 0xed, 0xde, 0xad, 0xbe, 0xef},
=======
		Firmware:        fw,
		CLM:             GetCLM(fw),
>>>>>>> 13545047
		EnableBluetooth: enableBT,
	}
}

const (
	sharedDATA = true
)

type Function uint32

const (
	// All SPI-specific registers.
	FuncBus Function = 0b00
	// Registers and memories belonging to other blocks in the chip (64 bytes max).
	FuncBackplane Function = 0b01
	// DMA channel 1. WLAN packets up to 2048 bytes.
	FuncDMA1 Function = 0b10
	FuncWLAN          = FuncDMA1
	// DMA channel 2 (optional). Packets up to 2048 bytes.
	FuncDMA2 Function = 0b11
)

func (f Function) String() (s string) {
	switch f {
	case FuncBus:
		s = "bus"
	case FuncBackplane:
		s = "backplane"
	case FuncWLAN: // same as FuncDMA1
		s = "wlan"
	case FuncDMA2:
		s = "dma2"
	default:
		s = "unknown"
	}
	return s
}

// Status supports status notification to the host after a read/write
// transaction over gSPI. This status notification provides information
// about packet errors, protocol errors, available packets in the RX queue, etc.
// The status information helps reduce the number of interrupts to the host.
// The status-reporting feature can be switched off using a register bit,
// without any timing overhead.
type Status uint32

func (s Status) String() (str string) {
	if s == 0 {
		return "no status"
	}
	if s.HostCommandDataError() {
		str += "hostcmderr "
	}
	if s.DataUnavailable() {
		str += "dataunavailable "
	}
	if s.IsOverflow() {
		str += "overflow "
	}
	if s.IsUnderflow() {
		str += "underflow "
	}
	if s.F2PacketAvailable() || s.F3PacketAvailable() {
		str += "packetavail "
	}
	if s.F2RxReady() || s.F3RxReady() {
		str += "rxready "
	}
	return str
}

// DataUnavailable returns true if requested read data is unavailable.
func (s Status) DataUnavailable() bool { return s&1 != 0 }

// IsUnderflow returns true if FIFO underflow occurred due to current (F2, F3) read command.
func (s Status) IsUnderflow() bool { return s&(1<<1) != 0 }

// IsOverflow returns true if FIFO overflow occurred due to current (F1, F2, F3) write command.
func (s Status) IsOverflow() bool { return s&(1<<2) != 0 }

// F2Interrupt returns true if F2 channel interrupt set.
func (s Status) F2Interrupt() bool { return s&(1<<3) != 0 }

// F2RxReady returns true if F2 FIFO is ready to receive data (FIFO empty).
func (s Status) F2RxReady() bool { return s&(1<<5) != 0 }

// F3RxReady returns true if F3 FIFO is ready to receive data (FIFO empty).
func (s Status) F3RxReady() bool { return s&0x40 != 0 }

// HostCommandDataError TODO document.
func (s Status) HostCommandDataError() bool { return s&0x80 != 0 }

// GSPIPacketAvailable notifies there is a packet available over
func (s Status) GSPIPacketAvailable() bool { return s&0x0100 != 0 }

// F2PacketAvailable returns true if Packet is available/ready in F2 TX FIFO.
func (s Status) F2PacketAvailable() bool { return s&(1<<8) != 0 }

// F3PacketAvailable returns true if Packet is available/ready in F3 TX FIFO.
func (s Status) F3PacketAvailable() bool { return s&0x00100000 != 0 }

// F2PacketAvailable returns F2 packet length.
func (s Status) F2PacketLength() uint16 {
	const mask = 1<<11 - 1
	return uint16(s>>9) & mask
}

// F3PacketAvailable returns F3 packet length.
func (s Status) F3PacketLength() uint16 {
	const mask = 1<<11 - 1
	return uint16(s>>21) & mask
}

type Interrupts uint16

func (Int Interrupts) IsBusOverflowedOrUnderflowed() bool {
	return Int&(whd.F2_F3_FIFO_RD_UNDERFLOW|whd.F2_F3_FIFO_WR_OVERFLOW|whd.F1_OVERFLOW) != 0
}

func (Int Interrupts) IsF2Available() bool {
	return Int&(whd.F2_PACKET_AVAILABLE) != 0
}

func GetCLM(firmware string) string {
	clmAddr := align32(uint32(len(firmware)), 512)
	if uint32(len(firmware)) < clmAddr+clmLen {
		println(len(firmware), clmAddr, clmLen, clmAddr+clmLen)
		panic("firmware slice too small for CLM")
	}
	return firmware[clmAddr : clmAddr+clmLen]
}

//go:inline
func align32(val, align uint32) uint32 { return (val + align - 1) &^ (align - 1) }

var errFirmwareValidationFailed = errors.New("firmware validation failed")

var debugBuf [128]byte

// Debug prints out arguments. Keep in mind it needs primitive Go types to work.
// This means it will not print out user defined types, even if the underlying type is an integer.
// Nil arguments are omitted.
func Debug(a ...any) {
	if verbose_debug {
		for i, v := range a {
			printUi := false
			printSpace := true
			var ui uint64
			switch c := v.(type) {
			case string:
				print(c)
				printSpace = len(c) > 0 && c[len(c)-1] != '='
			case int:
				print(c)
			case uint8:
				printUi = true
				ui = uint64(c)
			case uint16:
				printUi = true
				ui = uint64(c)
			case uint32:
				printUi = true
				ui = uint64(c)
			case bool:
				print(c)
			case error:
				if c == nil {
					print("err=<nil>")
				} else {
					print("err=\"")
					print(c.Error())
					print("\"")
				}
			case nil:
				// probably an error type.
				continue
			default:
				print("<unknown type>")
			}
			if printUi {
				debugBuf[0] = '0'
				debugBuf[1] = 'x'
				n := len(strconv.AppendUint(debugBuf[2:2], ui, 16))
				print(string(debugBuf[:2+n]))
			}

			if i > 0 {
				lastStr, ok := a[i-1].(string)
				if ok && len(lastStr) > 0 && lastStr[0] == '=' {
					printSpace = false
				}
			}

			if printSpace {
				print(" ")
			}
		}
		print("\n")
	}
	flushprint()
}

<<<<<<< HEAD
func validateFirmware(src string) error {
	const cmpString = "Version: "
	fwEnd := 800 // get last 800 bytes
	if fwEnd > len(src) {
		return errors.New("bad firmware size: too small")
	}

	// First we validate the firmware by looking for the Version string:
	b := src[len(src)-fwEnd:]
	// get length of trailer.
	fwEnd -= 16 // skip DVID trailer.
	trailLen := uint32(b[fwEnd-2]) | uint32(b[fwEnd-1])<<8
	found := -1
	if trailLen < 500 && b[fwEnd-3] == 0 {

		for i := 80; i < int(trailLen); i++ {
			ptr := fwEnd - 3 - i
			if b[ptr:ptr+9] == cmpString {
				found = i
				break
			}
		}
	}
	if found == -1 {
		return errors.New("could not find valid firmware")
=======
func getFWVersion(src []byte) (string, error) {
	begin := bytes.LastIndex(src, []byte("Version: "))
	if begin == -1 {
		return "", errors.New("FW version not found")
	}
	end := bytes.Index(src[begin:], []byte{0})
	if end == -1 {
		return "", errors.New("FW version not found")
>>>>>>> 13545047
	}
	fwVersion := string(src[begin : begin+end])
	if verbose_debug {
		Debug("got version", fwVersion)
	}
	return fwVersion, nil
}

type _integer = interface {
	~int | ~uint16 | ~uint32 | ~uint64 | ~uint8
}

func max[T _integer](a, b T) T {
	if a > b {
		return a
	}
	return b
}

func min[T _integer](a, b T) T {
	if a < b {
		return a
	}
	return b
}

func (d *Device) lock() {
	Debug("LOCKING")
	d.hw.Lock()
}

func (d *Device) unlock() {
	d.hw.Unlock()
	Debug("UNLOCKED")
}<|MERGE_RESOLUTION|>--- conflicted
+++ resolved
@@ -16,14 +16,9 @@
 )
 
 type Config struct {
-<<<<<<< HEAD
 	Firmware        string
 	CLM             string
 	MAC             net.HardwareAddr
-=======
-	Firmware        []byte
-	CLM             []byte
->>>>>>> 13545047
 	EnableBluetooth bool
 }
 
@@ -43,14 +38,9 @@
 		panic("firmware too small to contain CLM")
 	}
 	return Config{
-<<<<<<< HEAD
 		Firmware:        fw[:fwLen],
 		CLM:             fw[clmPtr : clmPtr+clmLen],
 		MAC:             []byte{0xfe, 0xed, 0xde, 0xad, 0xbe, 0xef},
-=======
-		Firmware:        fw,
-		CLM:             GetCLM(fw),
->>>>>>> 13545047
 		EnableBluetooth: enableBT,
 	}
 }
@@ -253,7 +243,6 @@
 	flushprint()
 }
 
-<<<<<<< HEAD
 func validateFirmware(src string) error {
 	const cmpString = "Version: "
 	fwEnd := 800 // get last 800 bytes
@@ -279,16 +268,6 @@
 	}
 	if found == -1 {
 		return errors.New("could not find valid firmware")
-=======
-func getFWVersion(src []byte) (string, error) {
-	begin := bytes.LastIndex(src, []byte("Version: "))
-	if begin == -1 {
-		return "", errors.New("FW version not found")
-	}
-	end := bytes.Index(src[begin:], []byte{0})
-	if end == -1 {
-		return "", errors.New("FW version not found")
->>>>>>> 13545047
 	}
 	fwVersion := string(src[begin : begin+end])
 	if verbose_debug {
