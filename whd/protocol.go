package whd

import (
	"encoding/binary"
	"errors"
	"unsafe"
)

type SDPCMHeader struct {
	Size            uint16
	SizeCom         uint16 // complement of size, so ^Size.
	Seq             uint8  // Rx/Tx sequence number
	ChanAndFlags    uint8  // 4 MSB Channel number, 4 LSB arbitrary flag
			       // channel types: Control=0; Event=1; Data=2.
	NextLength      uint8  // length of next data frame, reserved for Tx
	HeaderLength    uint8  // data offset
	WirelessFlowCtl uint8  // flow control bits, reserved for Tx
	BusDataCredit   uint8  // maximum Sequence number allowed by firmware for Tx
	Reserved        [2]uint8
}

func (s SDPCMHeader) Type() SDPCMHeaderType { return SDPCMHeaderType(s.ChanAndFlags & 0xf) }

// DecodeSDPCMHeader c-ref:LittleEndian
func DecodeSDPCMHeader(order binary.ByteOrder, b []byte) (hdr SDPCMHeader) {
	_ = b[SDPCM_HEADER_LEN-1]
	hdr.Size = order.Uint16(b)
	hdr.SizeCom = order.Uint16(b[2:])
	hdr.Seq = b[4]
	hdr.ChanAndFlags = b[5]
	hdr.NextLength = b[6]
	hdr.HeaderLength = b[7]
	hdr.WirelessFlowCtl = b[8]
	hdr.BusDataCredit = b[9]
	copy(hdr.Reserved[:], b[10:])
	return hdr
}

// Put puts all 12 bytes of sdpcmHeader in dst. Panics if dst is shorter than 12 bytes in length.
<<<<<<< HEAD
func (s *SDPCMHeader) Put(dst []byte) {
	_ = dst[SDPCM_HEADER_LEN-1]
	ptr := s.arrayPtr()[:]
	copy(dst, ptr)
=======
func (s *SDPCMHeader) Put(order binary.ByteOrder, dst []byte) {
	_ = dst[11]
	order.PutUint16(dst, s.Size)
	order.PutUint16(dst[2:], s.SizeCom)
	dst[4] = s.Seq
	dst[5] = s.ChanAndFlags
	dst[6] = s.NextLength
	dst[7] = s.HeaderLength
	dst[8] = s.WirelessFlowCtl
	dst[9] = s.BusDataCredit
	copy(dst[10:], s.Reserved[:])
>>>>>>> 58a68f78
}

func (s SDPCMHeader) Parse(packet []byte) (payload []byte, err error) {
	if len(packet) < SDPCM_HEADER_LEN {
		err = errors.New("packet shorter than sdpcm hdr, len=", strconv.Itoa(len(packet)))
		return
	}

	if s.Size != !s.SizeCom {
		err = errors.New("sdpcm hdr size complement mismatch")
		return
	}

	if s.Size != len(packet) {
		err = errors.New("sdpcm hdr size doesn't match packet length from SPI")
		return
	}

	payload = packet[SDPCM_HEADER_LEN:]
	return
}

type IoctlHeader struct {
	Cmd    SDPCMCommand
	Len    uint32
	Flags  uint32
	Status uint32
}

func (io *IoctlHeader) ID() uint16 {
	return uint16((io.Flags & CDCF_IOC_ID_MASK) >> CDCF_IOC_ID_SHIFT)
}

// DecodeIoctlHeader c-ref:LittleEndian
func DecodeIoctlHeader(order binary.ByteOrder, b []byte) (hdr IoctlHeader) {
	_ = b[IOCTL_HEADER_LEN-1]
	hdr.Cmd = SDPCMCommand(order.Uint32(b))
	hdr.Len = order.Uint32(b[4:])
	hdr.Flags = order.Uint32(b[8:])
	hdr.Status = order.Uint32(b[12:])
	return hdr
}

// Put puts all 16 bytes of ioctlHeader in dst. Panics if dst is shorter than 16 bytes in length.
func (io *IoctlHeader) Put(order binary.ByteOrder, dst []byte) {
	_ = dst[15]
	order.PutUint32(dst, uint32(io.Cmd))
	order.PutUint32(dst[4:], io.Len)
	order.PutUint32(dst[8:], io.Flags)
	order.PutUint32(dst[12:], io.Status)
}

type BDCHeader struct {
	Flags      uint8
	Priority   uint8 // 802.1d Priority (low 3 bits)
	Flags2     uint8
	DataOffset uint8 // Offset from end of BDC header to packet data, in
			 // 4-uint8_t words. Leaves room for optional headers.
}

func (bdc *BDCHeader) Put(b []byte) {
	_ = b[3]
	b[0] = bdc.Flags
	b[1] = bdc.Priority
	b[2] = bdc.Flags2
	b[3] = bdc.DataOffset
}

func DecodeBDCHeader(b []byte) (hdr BDCHeader) {
	_ = b[3]
	hdr.Flags = b[0]
	hdr.Priority = b[1]
	hdr.Flags2 = b[2]
	hdr.DataOffset = b[3]
	return hdr
}

func (bdc BDCHeader) Parse(packet []byte) (payload []byte, err error) {
	if len(packet) < BDC_HEADER_LEN {
		err = errors.New("packet shorter than bdc hdr, len=", strconv.Itoa(len(packet)))
		return
	}
	packetStart := 4 * uint(bdc.DataOffset)
	payload = packet[packetStart:]
	return
}

type CDCHeader struct {
	Cmd    SDPCMCommand
	Length uint32
	Flags  uint16
	ID     uint16
	Status uint32
}

// DecodeCDCHeader c-ref:LittleEndian
func DecodeCDCHeader(order binary.ByteOrder, b []byte) (hdr CDCHeader) {
	_ = b[CDC_HEADER_LEN-1]
	hdr.Cmd = SDPCMCommand(order.Uint32(b))
	hdr.Length = order.Uint32(b[4:])
	hdr.Flags = order.Uint16(b[8:])
	hdr.ID = order.Uint16(b[10:])
	hdr.Status = order.Uint32(b[12:])
	return hdr
}

// Put c-ref:LittleEndian
func (cdc *CDCHeader) Put(order binary.ByteOrder, b []byte) {
	_ = b[15]
	order.PutUint32(b, uint32(cdc.Cmd))
	order.PutUint32(b[4:], cdc.Length)
	order.PutUint16(b[8:], cdc.Flags)
	order.PutUint16(b[10:], cdc.ID)
	order.PutUint32(b[12:], cdc.Status)
}

func (cdc CDCHeader) Parse(packet []byte) (payload []byte, err error) {
	if len(packet) < CDC_HEADER_LEN {
		err = errors.New("packet shorter than cdc hdr, len=", strconv.Itoa(len(packet)))
		return
	}
	payload = packet[CDC_HEADER_LEN:]
	return
}

type AsyncEvent struct {
	_         uint16
	Flags     uint16
	EventType AsyncEventType
	Status    uint32
	Reason    uint32
	_         [30]byte
	Interface uint8
	_         uint8
	u         EventScanResult
}

// ParseAsyncEvent c-ref:BigEndian
// reference: cyw43_ll_parse_async_event
func ParseAsyncEvent(order binary.ByteOrder, buf []byte) (ev AsyncEvent, err error) {
	if len(buf) < 48 {
		return ev, errors.New("buffer too small to parse async event")
	}
	ev.Flags = order.Uint16(buf[2:])
	ev.EventType = AsyncEventType(order.Uint32(buf[4:]))
	ev.Status = order.Uint32(buf[8:])
	ev.Reason = order.Uint32(buf[12:])
	const ifaceOffset = 12 + 4 + 30
	ev.Interface = buf[ifaceOffset]
	if ev.EventType == CYW43_EV_ESCAN_RESULT && ev.Status == CYW43_STATUS_PARTIAL {
		if len(buf) < int(unsafe.Sizeof(ev)) {
			return ev, errors.New("buffer too small to parse scan results")
		}
		ev.u, err = ParseScanResult(order, buf[48:])
	}
	return ev, err
}

func (ev *AsyncEvent) EventScanResult() *EventScanResult {
	return &ev.u
}

type evscanresult struct {
	Version      uint32  // 1
	Length       uint32  // 2
	BSSID        [6]byte // 3.5
	BeaconPeriod uint16  // 4
	Capability   uint16  // 4.5
	SSIDLength   uint8   // 4.25
	SSID         [32]byte
	RatesetCount uint32
	RatesetRates [16]uint8
	ChanSpec     uint16
	AtimWindow   uint16
	DtimPeriod   uint8
	RSSI         int16
	PHYNoise     int8
	NCap         uint8
	NBSSCap      uint32
	CtlCh        uint8
	_            [1]uint32
	Flags        uint8
	_            [3]uint8
	BasicMCS     [16]uint8
	IEOffset     uint16
	IELength     uint32
	SNR          int16
}

// EventScanResult holds wifi scan results.
type EventScanResult struct {
	_ [5]uint32
	// Access point MAC address.
	BSSID [6]uint8
	_     [2]uint16
	// Length of access point name.
	SSIDLength uint8
	// WLAN access point name.
	SSID    [32]byte
	_       [5]uint32
	Channel uint16
	_       uint16
	// Wifi auth mode. See CYW43_AUTH_*.
	AuthMode uint8
	// Signal strength.
	RSSI int16
}

// reference: cyw43_ll_wifi_parse_scan_result
func ParseScanResult(order binary.ByteOrder, buf []byte) (sr EventScanResult, err error) {
	type scanresult struct {
		buflen   uint32
		version  uint32
		syncid   uint16
		bssCount uint16
		bss      evscanresult
	}
	if len(buf) > int(unsafe.Sizeof(scanresult{})) {
		return sr, errors.New("buffer to small for scanresult")
	}

	println("prep deref")
	ptr := unsafe.Pointer(&buf[0])
	if uintptr(ptr)%4 != 0 {
		return sr, errors.New("buffer not aligned to 4 bytes")
	}
	scan := (*scanresult)(ptr)
	if uint32(scan.bss.IEOffset)+scan.bss.IELength > scan.bss.Length {
		return sr, errors.New("IE end exceeds bss length")
	}
	// TODO(soypat): lots of stuff missing here.
	return *(*EventScanResult)(unsafe.Pointer(&scan.bss)), nil
}

// ScanOptions are wifi scan options.
type ScanOptions struct {
	Version uint32
	Action  uint16
	_       uint16
	// 0=all
	SSIDLength uint32
	// SSID Name.
	SSID    [32]byte
	BSSID   [6]byte
	BSSType int8
	// Scan type. 0=active, 1=passive.
	ScanType    int8
	NProbes     int32
	ActiveTime  int32
	PassiveTime int32
	HomeTime    int32
	ChannelNum  int32
	ChannelList [1]uint16
}

type DownloadHeader struct {
	Flags uint16 // VER=0x1000, NO_CRC=0x1, BEGIN=0x2, END=0x4
	Type  uint16 // Download type.
	Len   uint32
	CRC   uint32
}

func (dh *DownloadHeader) Put(order binary.ByteOrder, b []byte) {
	order.PutUint16(b[0:2], dh.Flags)
	order.PutUint16(b[2:4], dh.Type)
	order.PutUint32(b[4:8], dh.Len)
	order.PutUint32(b[8:12], dh.CRC)
}<|MERGE_RESOLUTION|>--- conflicted
+++ resolved
@@ -37,12 +37,6 @@
 }
 
 // Put puts all 12 bytes of sdpcmHeader in dst. Panics if dst is shorter than 12 bytes in length.
-<<<<<<< HEAD
-func (s *SDPCMHeader) Put(dst []byte) {
-	_ = dst[SDPCM_HEADER_LEN-1]
-	ptr := s.arrayPtr()[:]
-	copy(dst, ptr)
-=======
 func (s *SDPCMHeader) Put(order binary.ByteOrder, dst []byte) {
 	_ = dst[11]
 	order.PutUint16(dst, s.Size)
@@ -54,10 +48,9 @@
 	dst[8] = s.WirelessFlowCtl
 	dst[9] = s.BusDataCredit
 	copy(dst[10:], s.Reserved[:])
->>>>>>> 58a68f78
-}
-
-func (s SDPCMHeader) Parse(packet []byte) (payload []byte, err error) {
+}
+
+func (s *SDPCMHeader) Parse(packet []byte) (payload []byte, err error) {
 	if len(packet) < SDPCM_HEADER_LEN {
 		err = errors.New("packet shorter than sdpcm hdr, len=", strconv.Itoa(len(packet)))
 		return
@@ -132,7 +125,7 @@
 	return hdr
 }
 
-func (bdc BDCHeader) Parse(packet []byte) (payload []byte, err error) {
+func (bdc *BDCHeader) Parse(packet []byte) (payload []byte, err error) {
 	if len(packet) < BDC_HEADER_LEN {
 		err = errors.New("packet shorter than bdc hdr, len=", strconv.Itoa(len(packet)))
 		return
